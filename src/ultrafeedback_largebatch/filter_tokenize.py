--- conflicted
+++ resolved
@@ -134,32 +134,13 @@
         start_idx = args.selection_pairs
         end_idx = start_idx + args.gradient_pairs
         rest_rewards = [row[f"response_{i}_reward"] for i in range(start_idx, end_idx)]
-<<<<<<< HEAD
-        g_chosen = constant * sum([np.log(tau*(np.exp(chosen_reward) + np.exp(r))) for r in rest_rewards])
-        g_reject = constant * sum([np.log(tau*(np.exp(reject_reward) + np.exp(r))) for r in rest_rewards])
+        g_chosen = constant * sum([np.log((np.exp(tau*_chosen_reward) + np.exp(tau*r))) for r in rest_rewards])
+        g_reject = constant * sum([np.log((np.exp(tau*_reject_reward) + np.exp(tau*r))) for r in rest_rewards])
         row["g_chosen"] = g_chosen
         row["g_reject"] = g_reject
         return row
 
     dataset = dataset.map(select_chosen_and_reject, num_proc=4)
-=======
-        
-        g_chosen = constant * sum([np.log((np.exp(tau*_chosen_reward) + np.exp(tau*r))) for r in rest_rewards])
-        g_reject = constant * sum([np.log((np.exp(tau*_reject_reward) + np.exp(tau*r))) for r in rest_rewards])
-        g_chosen_list.append(g_chosen)
-        g_reject_list.append(g_reject)
-
-    dataset = dataset.add_column("chosen", chosen)
-    dataset = dataset.add_column("chosen_reward", chosen_reward)
-    dataset = dataset.add_column("llama_chosen", llama_chosen)
-    dataset = dataset.add_column("llama_chosen_tokens", llama_chosen_tokens)
-    dataset = dataset.add_column("reject", reject)
-    dataset = dataset.add_column("reject_reward", reject_reward)
-    dataset = dataset.add_column("llama_reject", llama_reject)
-    dataset = dataset.add_column("llama_reject_tokens", llama_reject_tokens)
-    dataset = dataset.add_column("g_chosen", g_chosen_list)
-    dataset = dataset.add_column("g_reject", g_reject_list)
->>>>>>> b27e9511
 
     # filter prompts with exactly same responses
     dataset = dataset.filter(lambda row: filter_same_responses(row))
