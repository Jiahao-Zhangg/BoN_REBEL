--- conflicted
+++ resolved
@@ -28,14 +28,9 @@
 @dataclass
 class REBELHParams:
     num_updates: tyro.conf.Suppress[int] = 1000
-<<<<<<< HEAD
-    eta: float = 1e6
-    bon: bool = False
     winrate: bool = False
-=======
     eta: float = 1e4
     bon: bool = True
->>>>>>> bcfa310f
     """If True, use current method. If False, use original REBEL with reward gap."""
 
 
