--- conflicted
+++ resolved
@@ -138,13 +138,13 @@
     elif judge_type == "preference_5score":
         try:
             score = int(response)
-            return -1 <= score <= 4
+            return 0 <= score <= 4
         except:
             return False
     elif judge_type == "preference_5score_ver2":
         try:
             score = int(response)
-            return -3 <= score <= 2
+            return -2 <= score <= 2
         except:
             return False
     else:
@@ -279,7 +279,6 @@
             )
             response = llm.generate(prompts, sampling_params)
 
-<<<<<<< HEAD
             # Collect all samples (original + switched if enabled)
             all_samples = []
             
@@ -289,22 +288,6 @@
                 # Filter valid responses
                 orig_filtered = filter_valid_responses([s for s in orig_samples if s is not None], judge_type)
                 all_samples.append(orig_filtered)
-=======
-            # add to dataset
-            output = list(map(lambda x: [r.text for r in x.outputs], response))    # Get responses
-            output = list(map(lambda x: [r for r in x if r is not None], output))  # Filter out None's
-            output = list(map(lambda x: [extract_verdict(r) for r in x], output))  # Get verdict from json
-            output = list(map(lambda x: filter_valid_responses(x, judge_type), output))  # Filter invalid responses
-
-            if judge_type in ["preference_score", "preference_5score"]:
-                output = list(map(lambda x: [int(r) for r in x], output))
-                if judge_type == "preference_5score":
-                    # Filter out -1 values before computing mean
-                    output = list(map(lambda x: [r for r in x if r != -1], output))
-                output = list(map(lambda x: sum(x) / len(x) if len(x) > 0 else None, output))  # Average the scored preferences
-            else:
-                output = list(map(lambda x: get_winner(x) if len(x) > 0 else None, output))  # Pick most common answer
->>>>>>> 98b8c352
 
             # If switch_position is enabled, also collect preferences in reversed direction
             if switch_position:
@@ -325,7 +308,6 @@
                 # Generate switched responses
                 response_switched = llm.generate(prompts_switched, sampling_params)
                 
-<<<<<<< HEAD
                 # Process switched responses and combine with original
                 switched_texts = [[extract_verdict(r.text) for r in result.outputs] for result in response_switched]
                 for idx, switched_samples in enumerate(switched_texts):
@@ -348,43 +330,6 @@
                     score_range = (0, 10)
                 elif judge_type == "reward":
                     score_range = (0, 100)
-=======
-                # Process switched responses
-                output_switched = list(map(lambda x: [r.text for r in x.outputs], response_switched))    # Get responses
-                output_switched = list(map(lambda x: [r for r in x if r is not None], output_switched))
-                output_switched = list(map(lambda x: [extract_verdict(r) for r in x], output_switched))  # Get verdict from json
-                output_switched = list(map(lambda x: filter_valid_responses(x, judge_type), output_switched))
-
-                if judge_type in ["preference_score", "preference_5score"]:
-                    output_switched = list(map(lambda x: [int(r) for r in x], output_switched))
-                    if judge_type == "preference_5score":
-                        # Filter out -1 values before computing mean
-                        output_switched = list(map(lambda x: [r for r in x if r != -1], output_switched))
-                    output_switched = list(map(lambda x: sum(x) / len(x) if len(x) > 0 else None, output_switched))
-                else:
-                    output_switched = list(map(lambda x: get_winner(x) if len(x) > 0 else None, output_switched))
-
-                # Reverse the switched scores and combine with original
-                output_switched_reversed = [reverse_score(score, judge_type) if score is not None else None for score in output_switched]
-
-                print(output)
-                print(output_switched_reversed)
-                print("--------------------------------")
-                # Combine original and reversed scores (double the samples)
-                if judge_type in ["preference_score", "preference_5score"]:
-                    # For numeric scores, average the original and reversed scores
-                    combined_output = []
-                    for orig, rev in zip(output, output_switched_reversed):
-                        if orig is not None and rev is not None:
-                            combined_output.append((orig + rev) / 2)
-                        elif orig is not None:
-                            combined_output.append(orig)
-                        elif rev is not None:
-                            combined_output.append(rev)
-                        else:
-                            combined_output.append(None)
-                    output = combined_output
->>>>>>> 98b8c352
                 else:
                     score_range = None
                 
